--- conflicted
+++ resolved
@@ -33,18 +33,18 @@
     yaml = YAML()
 
     datasets = dict(
-                    flowers = dict(resolution = (299,299), epochs = 55, source = 'classification'),
-                    CIFAR100 = dict(resolution = (299,299), epochs = 35, source = 'classification_image_folder'),
-                    fashionMNIST = dict(resolution = (299,299), epochs = 35, source = 'classification_image_folder'),
-                    SVHN = dict(resolution = (299,299), epochs = 50, source = 'classification'),
-                    cars = dict(resolution = (299,299), epochs = 110, source = 'classification'),
-                    DTD = dict(resolution = (299,299), epochs = 70, source = 'classification_image_folder'),
-                    pets = dict(resolution = (299,299), epochs = 30, source = 'classification'),
-                    Xray = dict(resolution = (299,299), epochs = 35, source = 'classification_image_folder'),
-                    SUN397 = dict(resolution = (299,299), epochs = 60, source = 'classification'),
-                    birdsnap = dict(resolution = (299,299), epochs = 40, source = 'classification'),
-                    caltech101 = dict(resolution = (299,299), epochs = 60, source = 'classification'),
-                    FOOD101 = dict(resolution = (299,299), epochs = 43, source = 'classification')
+                    flowers = dict(resolution = (299,299), epochs = 55, source = 'classification', num_C = 102),
+                    CIFAR100 = dict(resolution = (299,299), epochs = 35, source = 'classification_image_folder', num_C = 100),
+                    fashionMNIST = dict(resolution = (299,299), epochs = 35, source = 'classification_image_folder', num_C = 10),
+                    SVHN = dict(resolution = (299,299), epochs = 50, source = 'classification', num_C = 10),
+                    cars = dict(resolution = (299,299), epochs = 110, source = 'classification', num_C = 196),
+                    DTD = dict(resolution = (299,299), epochs = 70, source = 'classification_image_folder', num_C = 47),
+                    pets = dict(resolution = (299,299), epochs = 30, source = 'classification', num_C = 37),
+                    Xray = dict(resolution = (299,299), epochs = 35, source = 'classification_image_folder', num_C = 2),
+                    SUN397 = dict(resolution = (299,299), epochs = 60, source = 'classification', num_C = 397),
+                    birdsnap = dict(resolution = (299,299), epochs = 40, source = 'classification', num_C = 500),
+                    caltech101 = dict(resolution = (299,299), epochs = 60, source = 'classification', num_C = 101),
+                    FOOD101 = dict(resolution = (299,299), epochs = 43, source = 'classification', num_C = 101)
                     )
 
     path_to_base_cfg = args.config
@@ -61,20 +61,16 @@
         if key in to_skip:
             continue
         cfg = read_config(yaml, path_to_base_cfg)
-<<<<<<< HEAD
-        if cfg.loss.name == "am_softmax":
-=======
-        if cgf.loss.name == "am_softmax":
->>>>>>> 572b295a
+        if cfg['loss']['name'] == "am_softmax":
             margin = compute_s(params['num_C'])
             print(margin)
             cfg['loss']['softmax']['s'] = float(margin)
         if key in {'CIFAR100', 'fashionMNIST', 'pets', 'SUN397'}:
-            cfg['train']['lr'] = 0.001
+            cfg['train']['lr'] = 0.002
         elif key in {'DTD', 'FOOD101'}:
             cfg['train']['lr'] = 0.003
         elif key in {'birdsnap', 'caltech101', 'SVHN'}:
-            cfg['train']['lr'] = 0.0025
+            cfg['train']['lr'] = 0.004
         else:
             cfg['train']['lr'] = 0.01
         path_to_exp_folder = cfg['data']['save_dir']
