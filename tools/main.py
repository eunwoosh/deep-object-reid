import argparse
import os.path as osp
import sys
import time

import torch
from scripts.default_config import (engine_run_kwargs, get_default_config,
                                    imagedata_kwargs, lr_finder_run_kwargs,
                                    lr_scheduler_kwargs, model_kwargs,
                                    optimizer_kwargs, videodata_kwargs)
from scripts.script_utils import build_base_argparser, reset_config, check_classes_consistency

import torchreid
from torchreid.engine import build_engine, EpochIntervalToValue
from torchreid.ops import DataParallel
from torchreid.utils import (Logger, check_isfile, collect_env_info,
                             compute_model_complexity,resume_from_checkpoint,
                             set_random_seed, load_pretrained_weights,
                             open_specified_layers)

from torchreid.integration.nncf.compression import wrap_nncf_model

def build_datamanager(cfg, classification_classes_filter=None):
    if cfg.data.type == 'image':
        return torchreid.data.ImageDataManager(filter_classes=classification_classes_filter, **imagedata_kwargs(cfg))
    else:
        return torchreid.data.VideoDataManager(**videodata_kwargs(cfg))

<<<<<<< HEAD
def build_auxiliary_model(config_file, num_classes, use_gpu, device_ids=None, weights=None):
    cfg = get_default_config()
    cfg.use_gpu = use_gpu
    cfg.merge_from_file(config_file)

    print('\nShow auxiliary configuration\n{}\n'.format(cfg))

    model = torchreid.models.build_model(**model_kwargs(cfg, num_classes))
=======
def build_auxiliary_model(config_file, num_classes, use_gpu, device_ids=None, lr=None):
    aux_cfg = get_default_config()
    aux_cfg.use_gpu = use_gpu
    aux_cfg.merge_from_file(config_file)

    model = torchreid.models.build_model(**model_kwargs(aux_cfg, num_classes))
    optimizer = torchreid.optim.build_optimizer(model, **optimizer_kwargs(aux_cfg))
    scheduler = torchreid.optim.build_lr_scheduler(optimizer, **lr_scheduler_kwargs(aux_cfg))

    if aux_cfg.model.resume and check_isfile(aux_cfg.model.resume):
        aux_cfg.train.start_epoch = resume_from_checkpoint(
            aux_cfg.model.resume, model, optimizer=optimizer, scheduler=scheduler
            )
>>>>>>> 6d8d1ff8

    elif aux_cfg.model.load_weights and check_isfile(aux_cfg.model.load_weights):
        load_pretrained_weights(model, aux_cfg.model.load_weights)

    if aux_cfg.use_gpu:
        assert device_ids is not None
<<<<<<< HEAD

        if len(device_ids) > 1:
            model = DataParallel(model, device_ids=device_ids, output_device=0).cuda(device_ids[0])
        else:
            model = model.cuda(device_ids[0])
=======
        model = DataParallel(model, device_ids=device_ids, output_device=0).cuda(device_ids[0])
>>>>>>> 6d8d1ff8

    if lr is not None:
        aux_cfg.train.lr = lr
        print(f"setting learning rate from main model, estimated by lr finder: {lr}")

    return model, optimizer, scheduler

def main():
    parser = build_base_argparser()
    parser.add_argument('-e', '--auxiliary-models-cfg', type=str, nargs='*', default='',
                        help='path to extra config files')
    parser.add_argument('--split-models', action='store_true',
                        help='whether to split models on own gpu')

    parser.add_argument('--should_freeze_aux_models_for_nncf', default='True', choices=['True', 'False'],
                        help='(DEBUG, TODO(lbeynens): should be removed) If aux models should be frozen for NNCF ("True" or "False")')
    parser.add_argument('--turn_off_mutual_learning_up_to_epoch', default=None, type=int,
                        help='(DEBUG, TODO(lbeynens): should be removed) If set, mutual learning will be turned up to the pointed epoch (inluding the epoch)')
    parser.add_argument('--freeze_aux_model_up_to_epoch', default=None, type=int,
                        help='(DEBUG, TODO(lbeynens): should be removed) If set, auxiliary models will be frozen up to the pointed epoch (inluding the epoch)')
    parser.add_argument('--nncf', nargs='?', const=True, default=None,
                        help='If nncf compression should be used; optional parameter -- NNCF json config file')
    parser.add_argument('--no_nncf', action='store_true',
            help='(DEBUG, TODO(lbeynens): should be removed) If nncf compression should NOT be used')
    parser.add_argument('--nncf_load_checkpoint', action='store_true',
                        help='(TODO(lbeynens): should be removed when nncf config is stored in checkpoint`s meta) '
                             'If nncf compression checkpoint should be loaded')
    args = parser.parse_args()

    cfg = get_default_config()
    cfg.use_gpu = torch.cuda.is_available() and args.gpu_num > 0
    if args.config_file:
        cfg.merge_from_file(args.config_file)
    reset_config(cfg, args)
    cfg.merge_from_list(args.opts)
    set_random_seed(cfg.train.seed)

    log_name = 'test.log' if cfg.test.evaluate else 'train.log'
    log_name += time.strftime('-%Y-%m-%d-%H-%M-%S')
    sys.stdout = Logger(osp.join(cfg.data.save_dir, log_name))

    print('Show configuration\n{}\n'.format(cfg))
    print('Collecting env info ...')
    print('** System info **\n{}\n'.format(collect_env_info()))

    if cfg.use_gpu:
        torch.backends.cudnn.benchmark = True

    enable_mutual_learning = len(cfg.mutual_learning.aux_configs) > 0

    datamanager = build_datamanager(cfg, args.classes)
    num_train_classes = datamanager.num_train_pids

    print('Building main model: {}'.format(cfg.model.name))
    model = torchreid.models.build_model(**model_kwargs(cfg, num_train_classes))
    num_params, flops = compute_model_complexity(model, (1, 3, cfg.data.height, cfg.data.width))
    print('Main model complexity: params={:,} flops={:,}'.format(num_params, flops))

    optimizer = torchreid.optim.build_optimizer(model, **optimizer_kwargs(cfg))

    if cfg.lr_finder.enable and cfg.lr_finder.mode == 'automatic' and not cfg.model.resume:
        scheduler = None
    else:
        scheduler = torchreid.optim.build_lr_scheduler(optimizer, **lr_scheduler_kwargs(cfg))

    if cfg.model.resume and check_isfile(cfg.model.resume):
        cfg.train.start_epoch = resume_from_checkpoint(
            cfg.model.resume, model, optimizer=optimizer, scheduler=scheduler
            )

    elif cfg.model.load_weights and check_isfile(cfg.model.load_weights):
        load_pretrained_weights(model, cfg.model.load_weights)

    should_freeze_aux_models_for_nncf = (args.should_freeze_aux_models_for_nncf == 'True')
    should_freeze_aux_models = False

    should_use_nncf = None
    if args.nncf and args.no_nncf:
        raise RuntimeError('Both --nncf and --no_nncf are set')
    if args.nncf:
        should_use_nncf = True
    if args.no_nncf:
        should_use_nncf = False
    if not isinstance(should_use_nncf, bool):
        should_use_nncf = False
    else:
        print(f'Now should_use_nncf={should_use_nncf}')

    if should_use_nncf:
        nncf_config_path = args.nncf if isinstance(args.nncf, str) else None
        print(f'should_freeze_aux_models_for_nncf = {should_freeze_aux_models_for_nncf}')
        if args.nncf_load_checkpoint:
            checkpoint_path = cfg.model.load_weights
            assert check_isfile(checkpoint_path)
            datamanager_for_nncf = None
        else:
            print('before building datamanager for nncf initializing')
            datamanager_for_nncf = build_datamanager(cfg, args.classes)
            print('after building datamanager for nncf initializing')
            checkpoint_path = None
        compression_ctrl, model = wrap_nncf_model(model, cfg, datamanager_for_nncf,
                                                  nncf_config_path=nncf_config_path,
                                                  checkpoint_path=checkpoint_path)
        should_freeze_aux_models = should_freeze_aux_models_for_nncf

    if args.freeze_aux_model_up_to_epoch is not None:
        should_freeze_aux_models = True
        epoch_interval_for_aux_model_freeze = EpochIntervalToValue(first=None,
                                                                   last=int(args.freeze_aux_model_up_to_epoch),
                                                                   value_inside=True,
                                                                   value_outside=False)
    else:
        epoch_interval_for_aux_model_freeze = None

    if args.turn_off_mutual_learning_up_to_epoch is not None:
        epoch_interval_for_turn_off_mutual_learning = EpochIntervalToValue(first=None,
                                                                           last=int(args.turn_off_mutual_learning_up_to_epoch),
                                                                           value_inside=True,
                                                                           value_outside=False)
    else:
        epoch_interval_for_turn_off_mutual_learning = None

    if cfg.model.classification:
        classes_map = {v : k for k, v in enumerate(sorted(args.classes))} if args.classes else {}
        if cfg.test.evaluate:
            for name, dataloader in datamanager.test_loader.items():
                if not len(dataloader['query'].dataset.classes): # current text annotation doesn't contain classes names
                    print(f'Warning: classes are not defined for validation dataset {name}')
                    continue
                if not len(model.classification_classes):
                    print(f'Warning: classes are not provided in the current snapshot. Consistency checks are skipped.')
                    continue
                if not check_classes_consistency(model.classification_classes,
                                                 dataloader['query'].dataset.classes, strict=False):
                    raise ValueError('Inconsistent classes in evaluation dataset')
                if args.classes and not check_classes_consistency(classes_map,
                                                                  model.classification_classes, strict=True):
                    raise ValueError('Classes provided via --classes should be the same as in the loaded model')
        elif args.classes:
            if not check_classes_consistency(classes_map,
                                             datamanager.train_loader.dataset.classes, strict=True):
                raise ValueError('Inconsistent classes in training dataset')

    if cfg.use_gpu:
        num_devices = min(torch.cuda.device_count(), args.gpu_num)
        if enable_mutual_learning and args.split_models:
            num_models = len(cfg.mutual_learning.aux_configs) + 1
            assert num_devices >= num_models
            assert num_devices % num_models == 0

            num_devices_per_model = num_devices // num_models
            device_splits = []
            for model_id in range(num_models):
                device_splits.append([
                    model_id * num_devices_per_model + i
                    for i in range(num_devices_per_model)
                ])

            main_device_ids = device_splits[0]
            extra_device_ids = device_splits[1:]
        else:
            main_device_ids = list(range(num_devices))
            extra_device_ids = [main_device_ids for _ in range(len(cfg.mutual_learning.aux_configs))]

        if num_devices > 1:
            model = DataParallel(model, device_ids=main_device_ids, output_device=0).cuda(main_device_ids[0])
        else:
            model = model.cuda(main_device_ids[0])
    else:
        extra_device_ids = [None for _ in range(len(cfg.mutual_learning.aux_configs))]

    lr = None # placeholder, needed for aux models
    if cfg.lr_finder.enable and not cfg.test.evaluate and not cfg.model.resume:
        if enable_mutual_learning:
            print("Mutual learning is enabled. Learning rate will be estimated for the main model only.")

        # build new engine
        engine = build_engine(cfg, datamanager, model, optimizer, scheduler)
        lr = engine.find_lr(**lr_finder_run_kwargs(cfg))

        print(f"Estimated learning rate: {lr}")
        if cfg.lr_finder.stop_after:
            print("Finding learning rate finished. Terminate the training process")
            exit()

        # reload random seeds, opimizer with new lr and scheduler for it
        cfg.train.lr = lr
        cfg.lr_finder.enable = False
        set_random_seed(cfg.train.seed)

        optimizer = torchreid.optim.build_optimizer(model, **optimizer_kwargs(cfg))
        scheduler = torchreid.optim.build_lr_scheduler(optimizer, **lr_scheduler_kwargs(cfg))

    if enable_mutual_learning:
        print('Enabled mutual learning between {} models.'.format(len(cfg.mutual_learning.aux_configs) + 1))

        models, optimizers, schedulers = [model], [optimizer], [scheduler]
        for config_file, device_ids in zip(cfg.mutual_learning.aux_configs, extra_device_ids):
            aux_model, aux_optimizer, aux_scheduler = build_auxiliary_model(
                config_file, num_train_classes, cfg.use_gpu, device_ids, lr=lr
            )

            models.append(aux_model)
            optimizers.append(aux_optimizer)
            schedulers.append(aux_scheduler)
    else:
        models, optimizers, schedulers = model, optimizer, scheduler

    print('Building {}-engine for {}-reid'.format(cfg.loss.name, cfg.data.type))
    engine = build_engine(cfg, datamanager, models, optimizers, schedulers,
                          should_freeze_aux_models=should_freeze_aux_models,
                          epoch_interval_for_aux_model_freeze=epoch_interval_for_aux_model_freeze,
                          epoch_interval_for_turn_off_mutual_learning=epoch_interval_for_turn_off_mutual_learning)

    engine.run(**engine_run_kwargs(cfg))


if __name__ == '__main__':
    main()<|MERGE_RESOLUTION|>--- conflicted
+++ resolved
@@ -26,21 +26,13 @@
     else:
         return torchreid.data.VideoDataManager(**videodata_kwargs(cfg))
 
-<<<<<<< HEAD
-def build_auxiliary_model(config_file, num_classes, use_gpu, device_ids=None, weights=None):
-    cfg = get_default_config()
-    cfg.use_gpu = use_gpu
-    cfg.merge_from_file(config_file)
-
-    print('\nShow auxiliary configuration\n{}\n'.format(cfg))
-
-    model = torchreid.models.build_model(**model_kwargs(cfg, num_classes))
-=======
 def build_auxiliary_model(config_file, num_classes, use_gpu, device_ids=None, lr=None):
     aux_cfg = get_default_config()
     aux_cfg.use_gpu = use_gpu
     aux_cfg.merge_from_file(config_file)
 
+    print('\nShow auxiliary configuration\n{}\n'.format(aux_cfg))
+
     model = torchreid.models.build_model(**model_kwargs(aux_cfg, num_classes))
     optimizer = torchreid.optim.build_optimizer(model, **optimizer_kwargs(aux_cfg))
     scheduler = torchreid.optim.build_lr_scheduler(optimizer, **lr_scheduler_kwargs(aux_cfg))
@@ -49,22 +41,17 @@
         aux_cfg.train.start_epoch = resume_from_checkpoint(
             aux_cfg.model.resume, model, optimizer=optimizer, scheduler=scheduler
             )
->>>>>>> 6d8d1ff8
 
     elif aux_cfg.model.load_weights and check_isfile(aux_cfg.model.load_weights):
         load_pretrained_weights(model, aux_cfg.model.load_weights)
 
     if aux_cfg.use_gpu:
         assert device_ids is not None
-<<<<<<< HEAD
 
         if len(device_ids) > 1:
             model = DataParallel(model, device_ids=device_ids, output_device=0).cuda(device_ids[0])
         else:
             model = model.cuda(device_ids[0])
-=======
-        model = DataParallel(model, device_ids=device_ids, output_device=0).cuda(device_ids[0])
->>>>>>> 6d8d1ff8
 
     if lr is not None:
         aux_cfg.train.lr = lr
