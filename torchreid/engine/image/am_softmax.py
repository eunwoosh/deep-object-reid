"""
 MIT License

 Copyright (c) 2018 Kaiyang Zhou

 Copyright (c) 2019 Intel Corporation

 Licensed under the Apache License, Version 2.0 (the "License");
 you may not use this file except in compliance with the License.
 You may obtain a copy of the License at

      http://www.apache.org/licenses/LICENSE-2.0

 Unless required by applicable law or agreed to in writing, software
 distributed under the License is distributed on an "AS IS" BASIS,
 WITHOUT WARRANTIES OR CONDITIONS OF ANY KIND, either express or implied.
 See the License for the specific language governing permissions and
 limitations under the License.
"""

from __future__ import absolute_import, division, print_function
import copy

import numpy as np
import torch
import torch.nn as nn
import torch.nn.functional as F
from torch.cuda.amp import GradScaler, autocast

from torchreid import metrics
from torchreid.engine import Engine
from torchreid.utils import get_model_attr
from torchreid.losses import (AMSoftmaxLoss, CrossEntropyLoss, MetricLosses,
                              get_regularizer, sample_mask)
from torchreid.optim import SAM


class ImageAMSoftmaxEngine(Engine):
    r"""AM-Softmax-loss engine for image-reid.
    """
    def __init__(self, datamanager, models, optimizers, reg_cfg, metric_cfg, schedulers, use_gpu, save_all_chkpts,
                 train_patience, early_stoping, lr_decay_factor, loss_name, label_smooth,
                 margin_type, aug_type, decay_power, alpha, size, lr_finder, max_soft,
                 reformulate, aug_prob, conf_penalty, pr_product, m, s, compute_s, end_s, clip_grad,
                 duration_s, skip_steps_s, enable_masks, adaptive_margins, class_weighting,
                 attr_cfg, base_num_classes, symmetric_ce, mix_weight, enable_rsc,
                 should_freeze_aux_models, nncf_metainfo, compression_ctrl, initial_lr,
                 target_metric, use_ema_decay, ema_decay, mix_precision, **kwargs):
        super(ImageAMSoftmaxEngine, self).__init__(datamanager,
                                                   models=models,
                                                   optimizers=optimizers,
                                                   schedulers=schedulers,
                                                   use_gpu=use_gpu,
                                                   save_all_chkpts=save_all_chkpts,
                                                   train_patience=train_patience,
                                                   lr_decay_factor=lr_decay_factor,
                                                   early_stoping=early_stoping,
                                                   should_freeze_aux_models=should_freeze_aux_models,
                                                   nncf_metainfo=nncf_metainfo,
                                                   compression_ctrl=compression_ctrl,
                                                   initial_lr=initial_lr,
                                                   target_metric=target_metric,
                                                   lr_finder=lr_finder,
                                                   use_ema_decay=use_ema_decay,
                                                   ema_decay=ema_decay)

        assert loss_name in ['softmax', 'am_softmax']
        self.loss_name = loss_name
        assert s > 0.0
        if loss_name == 'am_softmax':
            assert m >= 0.0

        self.regularizer = get_regularizer(reg_cfg)
        self.enable_metric_losses = metric_cfg.enable
        self.enable_masks = enable_masks
        self.mix_weight = mix_weight
        self.clip_grad = clip_grad
        self.enable_rsc = enable_rsc
        self.enable_sam = isinstance(self.optims[self.main_model_name], SAM)
        for model_name in self.get_model_names():
            assert isinstance(self.optims[model_name], SAM) == self.enable_sam, "SAM must be enabled \
                                                                                 for all models or none of them"
        self.aug_type = aug_type
        self.aug_prob = aug_prob
        self.aug_index = None
        self.lam = None
        self.alpha = alpha
        self.decay_power = decay_power
        self.size =  size
        self.max_soft = max_soft
        self.reformulate = reformulate
        self.prev_smooth_metric = 0.
        self.mix_precision = mix_precision
        self.scaler = GradScaler(enabled=mix_precision)

        num_classes = self.datamanager.num_train_pids
        if not isinstance(num_classes, (list, tuple)):
            num_classes = [num_classes]
        self.num_classes = num_classes
        scales = dict()
        if compute_s:
            scale = self.compute_s(num_classes[0])
            s = scale
            print(f"computed margin scale for dataset: {scale}")
        else:
            scale = s

        for model_name, model in self.models.items():
            if get_model_attr(model, 'use_angle_simple_linear'):
                scales[model_name] = scale
            else:
                scales[model_name] = 1.
        self.scales = scales
        self.num_targets = len(self.num_classes)

        self.main_losses = nn.ModuleList()
        self.ml_losses = list()

        for trg_id, trg_num_classes in enumerate(self.num_classes):
            if base_num_classes <= 1:
                scale_factor = 1.0
            else:
                scale_factor = np.log(trg_num_classes - 1) / np.log(base_num_classes - 1)

            if loss_name == 'softmax':
                self.main_losses.append(CrossEntropyLoss(
                    use_gpu=self.use_gpu,
                    label_smooth=label_smooth,
                    augmentations=self.aug_type,
                    conf_penalty=conf_penalty,
                    scale=scale_factor * s
                ))
            elif loss_name == 'am_softmax':
                trg_class_counts = datamanager.data_counts[trg_id]
                assert len(trg_class_counts) == trg_num_classes

                self.main_losses.append(AMSoftmaxLoss(
                    use_gpu=self.use_gpu,
                    label_smooth=label_smooth,
                    margin_type=margin_type,
                    aug_type=aug_type,
                    conf_penalty=conf_penalty,
                    m=m,
                    s=scale_factor * s,
                    end_s=scale_factor * end_s if self._valid(end_s) else None,
                    duration_s=duration_s * self.num_batches if self._valid(duration_s) else None,
                    skip_steps_s=skip_steps_s * self.num_batches if self._valid(skip_steps_s) else None,
                    pr_product=pr_product,
                    symmetric_ce=symmetric_ce,
                    class_counts=trg_class_counts,
                    adaptive_margins=adaptive_margins,
                    class_weighting=class_weighting
                ))

            if self.enable_metric_losses:
                trg_ml_losses = dict()
                for model_name, model in self.models.items():
                    feature_dim = model.module.feature_dim
                    if hasattr(model.module, 'out_feature_dims'):
                        feature_dim = model.module.out_feature_dims[trg_id]

                    ml_cfg = copy.deepcopy(metric_cfg)
                    ml_cfg.pop('enable')
                    ml_cfg['name'] = 'ml_{}/{}'.format(trg_id, model_name)
                    trg_ml_losses[model_name] = MetricLosses(trg_num_classes, feature_dim, **ml_cfg)

                self.ml_losses.append(trg_ml_losses)

        self.enable_attr = attr_cfg is not None
        self.attr_losses = {}
        if self.enable_attr:
            self.attr_losses = nn.ModuleDict()
            for attr_name, attr_size in zip(attr_cfg.names, attr_cfg.num_classes):
                if attr_size is None or attr_size <= 0:
                    continue

                self.attr_losses[attr_name] = AMSoftmaxLoss(
                    use_gpu=self.use_gpu,
                    label_smooth=attr_cfg.label_smooth,
                    conf_penalty=attr_cfg.conf_penalty,
                    m=attr_cfg.m,
                    s=attr_cfg.s,
                    end_s=attr_cfg.end_s if self._valid(attr_cfg.end_s) else None,
                    duration_s=attr_cfg.duration_s * self.num_batches if self._valid(attr_cfg.duration_s) else None,
                    skip_steps_s=attr_cfg.skip_steps_s * self.num_batches if self._valid(attr_cfg.skip_steps_s) else None,
                    pr_product=attr_cfg.pr_product
                )

            if len(self.attr_losses) == 0:
                self.enable_attr = False
            else:
                self.attr_name_map = {attr_name: attr_id for attr_id, attr_name in enumerate(attr_cfg.names)}

    @staticmethod
    def _valid(value):
        return value is not None and value > 0

    @staticmethod
    def compute_s(num_class: int):
        return float(max(np.sqrt(2) * np.log(num_class - 1), 3))

    def forward_backward(self, data):
        n_iter = self.epoch * self.num_batches + self.batch_idx

        train_records = self.parse_data_for_train(data, True, self.enable_masks, self.use_gpu)
        imgs = train_records['img']
        obj_ids = train_records['obj_id']
        num_packages = 1
        if len(imgs.size()) != 4:
            assert len(imgs.size()) == 5

            b, num_packages, c, h, w = imgs.size()
            imgs = imgs.view(b * num_packages, c, h, w)
            obj_ids = obj_ids.view(-1, 1).repeat(1, num_packages).view(-1)
            train_records['dataset_id'] = train_records['dataset_id'].view(-1, 1).repeat(1, num_packages).view(-1)

        imgs, obj_ids = self._apply_batch_augmentation(imgs, obj_ids)

        model_names = self.get_model_names()
        num_models = len(model_names)
        steps = [1, 2] if self.enable_sam and not self.lr_finder else [1]
        for step in steps:
            # if sam is enabled then statistics will be written each step, but will be saved only the second time
            # this is made just for convinience
            avg_acc = 0.0
            out_logits = [[] for _ in range(self.num_targets)]
            total_loss = torch.zeros([], dtype=imgs.dtype, device=imgs.device)
            loss_summary = dict()

            for model_name in model_names:
                self.optims[model_name].zero_grad()

                model_loss, model_loss_summary, model_avg_acc, model_logits = self._single_model_losses(
                    self.models[model_name], train_records, imgs, obj_ids, n_iter, model_name, num_packages
                )

                avg_acc += model_avg_acc / float(num_models)
                total_loss += model_loss / float(num_models)
                loss_summary.update(model_loss_summary)

                for trg_id in range(self.num_targets):
                    if model_logits[trg_id] is not None:
                        out_logits[trg_id].append(model_logits[trg_id])

            if len(model_names) > 1:
                num_mutual_losses = 0
                mutual_loss = torch.zeros([], dtype=imgs.dtype, device=imgs.device)
                for trg_id in range(self.num_targets):
                    if len(out_logits[trg_id]) <= 1:
                        continue

                    with torch.no_grad():
                        trg_probs = torch.softmax(torch.stack(out_logits[trg_id]), dim=2).mean(dim=0)

                    for model_id, logits in enumerate(out_logits[trg_id]):
                        log_probs = torch.log_softmax(logits, dim=1)
                        m_loss = (trg_probs * log_probs).sum(dim=1).mean().neg()

                        mutual_loss += m_loss
                        loss_summary['mutual_{}/{}'.format(trg_id, model_names[model_id])] = m_loss.item()
                        num_mutual_losses += 1

                should_turn_off_mutual_learning = self._should_turn_off_mutual_learning(self.epoch)
                coeff_mutual_learning = int(not should_turn_off_mutual_learning)

                total_loss += coeff_mutual_learning * mutual_loss / float(num_mutual_losses)
                if self.compression_ctrl:
                    compression_loss = self.compression_ctrl.loss()
                    loss_summary['compression_loss'] = compression_loss
                    total_loss += compression_loss

            # backward pass
            self.scaler.scale(total_loss).backward(retain_graph=self.enable_metric_losses)

            for model_name in model_names:
                if not self.models[model_name].training:
                    continue
                if self.clip_grad != 0 and step == 1:
                    self.scaler.unscale_(self.optims[model_name])
                    torch.nn.utils.clip_grad_norm_(self.models[model_name].parameters(), self.clip_grad)
                for trg_id in range(self.num_targets):
                    if self.enable_metric_losses:
                        ml_loss_module = self.ml_losses[trg_id][model_name]
                        ml_loss_module.end_iteration(do_backward=False)
                if not self.enable_sam and step == 1:
                    self.scaler.step(self.optims[model_name])
                    self.scaler.update()
                elif step == 1:
                    assert self.enable_sam
                    if self.clip_grad == 0:
                        # if self.clip_grad == 0  this means that unscale_ wasn't applied,
                        # so we manually unscale the parameters to perform SAM manipulations
                        self.scaler.unscale_(self.optims[model_name]) 
                    overflow = self.optims[model_name].first_step()
                    self.scaler.update() # update scaler after first step
                    if overflow:
                        print("Overflow occurred. Skipping step ...")
                        loss_summary['loss'] = total_loss.item()
                        # skip second step  if overflow occurred 
                        return loss_summary, avg_acc
                else:
                    assert self.enable_sam and step==2
                    # unscale the parameters to perform SAM manipulations
                    self.scaler.unscale_(self.optims[model_name])
                    self.optims[model_name].second_step()
                    self.scaler.update()

            loss_summary['loss'] = total_loss.item()

        return loss_summary, avg_acc

    def _single_model_losses(self, model, train_records, imgs, obj_ids, n_iter, model_name, num_packages):
        with autocast(enabled=self.mix_precision):
            run_kwargs = self._prepare_run_kwargs(obj_ids)
            model_output = model(imgs, **run_kwargs)
            all_logits, all_embeddings, extra_data = self._parse_model_output(model_output)

            total_loss = torch.zeros([], dtype=imgs.dtype, device=imgs.device)
            out_logits = []
            loss_summary = dict()

            num_trg_losses = 0
            avg_acc = 0

<<<<<<< HEAD
        for trg_id in range(self.num_targets):
            trg_mask = train_records['dataset_id'] == trg_id
            trg_obj_ids = obj_ids[trg_mask]
            trg_num_samples = trg_obj_ids.numel()
            if trg_num_samples == 0:
                out_logits.append(None)
                continue
=======
            for trg_id in range(self.num_targets):
                trg_mask = train_records['dataset_id'] == trg_id

                trg_obj_ids = obj_ids[trg_mask]
                trg_num_samples = trg_obj_ids.numel()
                if trg_num_samples == 0:
                    out_logits.append(None)
                    continue
>>>>>>> e0513b4a

                trg_logits = all_logits[trg_id][trg_mask]
                main_loss = self.main_losses[trg_id](trg_logits, trg_obj_ids, aug_index=self.aug_index,
                                                    lam=self.lam, iteration=n_iter, scale=self.scales[model_name])
                avg_acc += metrics.accuracy(trg_logits, trg_obj_ids)[0].item()
                loss_summary['main_{}/{}'.format(trg_id, model_name)] = main_loss.item()

                scaled_trg_logits = self.main_losses[trg_id].get_last_scale() * trg_logits
                out_logits.append(scaled_trg_logits)

                trg_loss = main_loss
                if self.enable_metric_losses:
                    ml_loss_module = self.ml_losses[trg_id][model_name]
                    embd = all_embeddings[trg_id][trg_mask]

                    ml_loss_module.init_iteration()
                    ml_loss, ml_loss_summary = ml_loss_module(embd, trg_logits, trg_obj_ids, n_iter)

                    loss_summary['ml_{}/{}'.format(trg_id, model_name)] = ml_loss.item()
                    loss_summary.update(ml_loss_summary)
                    trg_loss += ml_loss

                if num_packages > 1 and self.mix_weight > 0.0:
                    mix_all_logits = scaled_trg_logits.view(-1, num_packages, scaled_trg_logits.size(1))
                    mix_log_probs = torch.log_softmax(mix_all_logits, dim=2)

                    with torch.no_grad():
                        trg_mix_probs = torch.softmax(mix_all_logits, dim=2).mean(dim=1, keepdim=True)

                    mixing_loss = (trg_mix_probs * mix_log_probs).sum(dim=2).neg().mean()

                    loss_summary['mix_{}/{}'.format(trg_id, model_name)] = mixing_loss.item()
                    trg_loss += self.mix_weight * mixing_loss

                total_loss += trg_loss
                num_trg_losses += 1
            total_loss /= float(num_trg_losses)
            avg_acc /= float(num_trg_losses)

            if self.enable_attr and train_records['attr'] is not None:
                attributes = train_records['attr']
                all_attr_logits = extra_data['attr_logits']

                num_attr_losses = 0
                total_attr_loss = 0
                for attr_name, attr_loss_module in self.attr_losses.items():
                    attr_labels = attributes[self.attr_name_map[attr_name]]
                    valid_attr_mask = attr_labels >= 0

                    attr_labels = attr_labels[valid_attr_mask]
                    if attr_labels.numel() == 0:
                        continue

                    attr_logits = all_attr_logits[attr_name][valid_attr_mask]

                    attr_loss = attr_loss_module(attr_logits, attr_labels, iteration=n_iter)
                    loss_summary['{}/{}'.format(attr_name, model_name)] = attr_loss.item()

                    total_attr_loss += attr_loss
                    num_attr_losses += 1

                total_loss += total_attr_loss / float(max(1, num_attr_losses))

            if self.enable_masks and train_records['mask'] is not None:
                att_loss_val = 0.0
                for att_map in extra_data['att_maps']:
                    if att_map is not None:
                        with torch.no_grad():
                            att_map_size = att_map.size()[2:]
                            pos_float_mask = F.interpolate(train_records['mask'], size=att_map_size, mode='nearest')
                            pos_mask = pos_float_mask > 0.0
                            neg_mask = ~pos_mask

                            trg_mask_values = torch.where(pos_mask,
                                                        torch.ones_like(pos_float_mask),
                                                        torch.zeros_like(pos_float_mask))
                            num_positives = trg_mask_values.sum(dim=(1, 2, 3), keepdim=True)
                            num_negatives = float(att_map_size[0] * att_map_size[1]) - num_positives

                            batch_factor = 1.0 / float(att_map.size(0))
                            pos_weights = batch_factor / num_positives.clamp_min(1.0)
                            neg_weights = batch_factor / num_negatives.clamp_min(1.0)

                        att_errors = torch.abs(att_map - trg_mask_values)
                        att_pos_errors = (pos_weights * att_errors)[pos_mask].sum()
                        att_neg_errors = (neg_weights * att_errors)[neg_mask].sum()

                        att_loss_val += 0.5 * (att_pos_errors + att_neg_errors)

                if att_loss_val > 0.0:
                    loss_summary['att/{}'.format(model_name)] = att_loss_val.item()
                    total_loss += att_loss_val

            if self.regularizer is not None and (self.epoch + 1) > self.fixbase_epoch:
                reg_loss = self.regularizer(model)

                loss_summary['reg/{}'.format(model_name)] = reg_loss.item()
                total_loss += reg_loss

            return total_loss, loss_summary, avg_acc, out_logits

    def _prepare_run_kwargs(self, gt_labels):
        run_kwargs = dict()
        if self.enable_metric_losses:
            run_kwargs['get_embeddings'] = True
        if self.enable_attr or self.enable_masks:
            run_kwargs['get_extra_data'] = True
        if self.enable_rsc:
            run_kwargs['gt_labels'] = gt_labels


        return run_kwargs

    def _parse_model_output(self, model_output):
        if self.enable_metric_losses:
            all_logits, all_embeddings = model_output[:2]
            all_embeddings = all_embeddings if isinstance(all_embeddings, (tuple, list)) else [all_embeddings]
        else:
            all_logits = model_output[0] if isinstance(model_output, (tuple, list)) else model_output
            all_embeddings = None

        all_logits = all_logits if isinstance(all_logits, (tuple, list)) else [all_logits]

        if self.enable_attr or self.enable_masks:
            extra_data = model_output[-1]
        else:
            extra_data = None

        return all_logits, all_embeddings, extra_data

    def _apply_batch_augmentation(self, imgs, obj_ids):
        if self.aug_type == 'fmix':
            r = np.random.rand(1)
            if self.alpha > 0 and r[0] <= self.aug_prob:
                lam, fmask = sample_mask(self.alpha, self.decay_power, self.size,
                                        self.max_soft, self.reformulate)
                index = torch.randperm(imgs.size(0), device=imgs.device)
                fmask = torch.from_numpy(fmask).float().to(imgs.device)
                # Mix the images
                x1 = fmask * imgs
                x2 = (1 - fmask) * imgs[index]
                self.aug_index = index
                self.lam = lam
                imgs = x1 + x2
            else:
                self.aug_index = None
                self.lam = None

        elif self.aug_type == 'mixup':
            r = np.random.rand(1)
            if self.alpha > 0 and r <= self.aug_prob:
                lam = np.random.beta(self.alpha, self.alpha)
                index = torch.randperm(imgs.size(0), device=imgs.device)

                imgs = lam * imgs + (1 - lam) * imgs[index, :]
                self.lam = lam
                self.aug_index = index
            else:
                self.aug_index = None
                self.lam = None

        elif self.aug_type == 'cutmix':
            r = np.random.rand(1)
            if self.alpha > 0 and r <= self.aug_prob:
                # generate mixed sample
                lam = np.random.beta(self.alpha, self.alpha)
                rand_index = torch.randperm(imgs.size(0), device=imgs.device)

                bbx1, bby1, bbx2, bby2 = self.rand_bbox(imgs.size(), lam)
                imgs[:, :, bbx1:bbx2, bby1:bby2] = imgs[rand_index, :, bbx1:bbx2, bby1:bby2]
                # adjust lambda to exactly match pixel ratio
                lam = 1 - ((bbx2 - bbx1) * (bby2 - bby1) / (imgs.size()[-1] * imgs.size()[-2]))
                self.lam = lam
                self.aug_index = rand_index
            else:
                self.aug_index = None
                self.lam = None

        return imgs, obj_ids

    @staticmethod
    def rand_bbox(size, lam):
        W = size[2]
        H = size[3]
        cut_rat = np.sqrt(1. - lam)
        cut_w = np.int(W * cut_rat)
        cut_h = np.int(H * cut_rat)

        # uniform
        cx = np.random.randint(W)
        cy = np.random.randint(H)

        bbx1 = np.clip(cx - cut_w // 2, 0, W)
        bby1 = np.clip(cy - cut_h // 2, 0, H)
        bbx2 = np.clip(cx + cut_w // 2, 0, W)
        bby2 = np.clip(cy + cut_h // 2, 0, H)

        return bbx1, bby1, bbx2, bby2

    def exit_on_plateau_and_choose_best(self, top1, smooth_top1):
        '''
        The function returns a pair (should_exit, is_candidate_for_best).

        The function sets this checkpoint as a candidate for best if either it is the first checkpoint
        for this LR or this checkpoint is better then the previous best.

        The function sets should_exit = True if the LR is the minimal allowed
        LR (i.e. self.lb_lr) and the best checkpoint is not changed for self.train_patience
        epochs.
        '''

        # Note that we take LR of the previous iter, not self.get_current_lr(),
        # since typically the method exit_on_plateau_and_choose_best is called after
        # the method update_lr, so LR drop happens before.
        # If we had used the method self.get_current_lr(), the last epoch
        # before LR drop would be used as the first epoch with the new LR.
        should_exit = False
        is_candidate_for_best = False
        current_metric = np.round(top1, 4)
        if self.best_metric >= current_metric:
            # one drop has been done -> start early stopping
            if round(self.current_lr, 8) < round(self.initial_lr, 8):
                self.iter_to_wait += 1
                if self.iter_to_wait >= self.train_patience:
                    print("The training should be stopped due to no improvements for {} epochs".format(self.train_patience))
                    should_exit = True
        else:
            self.best_metric = current_metric
            self.iter_to_wait = 0
            is_candidate_for_best = True

        return should_exit, is_candidate_for_best<|MERGE_RESOLUTION|>--- conflicted
+++ resolved
@@ -290,13 +290,13 @@
                     if self.clip_grad == 0:
                         # if self.clip_grad == 0  this means that unscale_ wasn't applied,
                         # so we manually unscale the parameters to perform SAM manipulations
-                        self.scaler.unscale_(self.optims[model_name]) 
+                        self.scaler.unscale_(self.optims[model_name])
                     overflow = self.optims[model_name].first_step()
                     self.scaler.update() # update scaler after first step
                     if overflow:
                         print("Overflow occurred. Skipping step ...")
                         loss_summary['loss'] = total_loss.item()
-                        # skip second step  if overflow occurred 
+                        # skip second step  if overflow occurred
                         return loss_summary, avg_acc
                 else:
                     assert self.enable_sam and step==2
@@ -322,15 +322,6 @@
             num_trg_losses = 0
             avg_acc = 0
 
-<<<<<<< HEAD
-        for trg_id in range(self.num_targets):
-            trg_mask = train_records['dataset_id'] == trg_id
-            trg_obj_ids = obj_ids[trg_mask]
-            trg_num_samples = trg_obj_ids.numel()
-            if trg_num_samples == 0:
-                out_logits.append(None)
-                continue
-=======
             for trg_id in range(self.num_targets):
                 trg_mask = train_records['dataset_id'] == trg_id
 
@@ -339,7 +330,6 @@
                 if trg_num_samples == 0:
                     out_logits.append(None)
                     continue
->>>>>>> e0513b4a
 
                 trg_logits = all_logits[trg_id][trg_mask]
                 main_loss = self.main_losses[trg_id](trg_logits, trg_obj_ids, aug_index=self.aug_index,
