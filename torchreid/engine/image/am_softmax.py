--- conflicted
+++ resolved
@@ -47,18 +47,12 @@
     def __init__(self, datamanager, model, optimizer, reg_cfg, metric_cfg, scheduler=None, use_gpu=False, save_chkpt=True,
                  train_patience=10, early_stoping = False, lb_lr = 1e-5, softmax_type='stock', label_smooth=False,
                  margin_type='cos', epsilon=0.1, aug_type=None, decay_power=3, alpha=1., size=(224, 224), max_soft=0.0,
-<<<<<<< HEAD
-                 reformulate=False, aug_prob=1., conf_penalty=False, pr_product=False, m=0.35, s=10, end_s=None, duration_s=None,
-                 skip_steps_s=None, enable_masks=False, adaptive_margins=False, class_weighting=False, attr_cfg=None,
-                 base_num_classes=-1, symmetric_ce=False, mix_weight=1.0, enable_rsc=False, enable_sam=False,
+                 reformulate=False, aug_prob=1., conf_penalty=False, pr_product=False, m=0.35, s=10, compute_s=False, end_s=None,
+                 duration_s=None, skip_steps_s=None, enable_masks=False, adaptive_margins=False, class_weighting=False,
+                 attr_cfg=None, base_num_classes=-1, symmetric_ce=False, mix_weight=1.0, enable_rsc=False, enable_sam=False,
                  should_freeze_aux_models=False,
                  epoch_interval_for_aux_model_freeze=None,
                  epoch_interval_for_turn_off_mutual_learning=None):
-=======
-                 reformulate=False, aug_prob=1., conf_penalty=False, pr_product=False, m=0.35, s=10, compute_s=False, end_s=None,
-                 duration_s=None, skip_steps_s=None, enable_masks=False, adaptive_margins=False, class_weighting=False,
-                 attr_cfg=None, base_num_classes=-1, symmetric_ce=False, mix_weight=1.0, enable_rsc=False, enable_sam=False):
->>>>>>> 6d8d1ff8
         super(ImageAMSoftmaxEngine, self).__init__(datamanager, model, optimizer, scheduler, use_gpu, save_chkpt,
                                                     train_patience, lb_lr, early_stoping,
                                                     should_freeze_aux_models=should_freeze_aux_models,
