--- conflicted
+++ resolved
@@ -65,10 +65,6 @@
                 label_smooth=label_smooth,
             )
 
-<<<<<<< HEAD
-=======
-
->>>>>>> 040fdce7
         self.enable_sam = isinstance(self.optims[self.main_model_name], SAM)
 
         for model_name in self.get_model_names():
@@ -95,31 +91,6 @@
             for i, model_name in enumerate(model_names):
                 unscaled_model_logits = self._forward_model(self.models[model_name], imgs)
                 all_models_logits.append(unscaled_model_logits)
-<<<<<<< HEAD
-
-            for i, model_name in enumerate(model_names):
-                should_turn_off_mutual_learning = self._should_turn_off_mutual_learning(self.epoch)
-                mutual_learning = num_models > 1 and not should_turn_off_mutual_learning
-                self.optims[model_name].zero_grad()
-                loss, model_loss_summary, acc = self._single_model_losses(all_models_logits[i],
-                                                                          targets,
-                                                                          model_name)
-                loss_summary.update(model_loss_summary)
-                all_models_logits[i] = all_models_logits[i] * self.scales[model_name]
-                if i == 0: # main model
-                    main_acc = acc
-                # compute mutual loss
-                if mutual_learning:
-                    mutual_loss = 0
-
-                    trg_probs = torch.sigmoid(all_models_logits[i])
-                    for j in range(num_models):
-                        if i != j:
-                            with torch.no_grad():
-                                aux_probs = torch.sigmoid(all_models_logits[j])
-                            mutual_loss += self.kl_div_binary(trg_probs, aux_probs)
-
-=======
 
             for i, model_name in enumerate(model_names):
                 should_turn_off_mutual_learning = self._should_turn_off_mutual_learning(self.epoch)
@@ -142,7 +113,6 @@
                                 aux_probs = torch.sigmoid(all_models_logits[j] * self.scales[model_names[j]])
                             mutual_loss += self.kl_div_binary(trg_probs, aux_probs)
 
->>>>>>> 040fdce7
                     loss += mutual_loss / (num_models - 1)
 
                 if self.compression_ctrl:
@@ -189,11 +159,7 @@
         with autocast(enabled=self.mix_precision):
             model_output = model(imgs)
             all_unscaled_logits = model_output[0] if isinstance(model_output, (tuple, list)) else model_output
-<<<<<<< HEAD
-        return all_unscaled_logits
-=======
             return all_unscaled_logits
->>>>>>> 040fdce7
 
     def _single_model_losses(self, logits,  targets, model_name):
         with autocast(enabled=self.mix_precision):
@@ -208,11 +174,7 @@
             acc += metrics.accuracy_multilabel(logits, targets).item()
             loss_summary[f'main_{model_name}'] = loss.item()
 
-<<<<<<< HEAD
-        return loss, loss_summary, acc
-=======
             return loss, loss_summary, acc
->>>>>>> 040fdce7
 
     def kl_div_binary(self, x, y):
         ''' compute KL divergence between two tensors represented
@@ -241,11 +203,7 @@
         current_metric = round(accuracy, 4)
         is_best = current_metric <= self.prev_smooth_accuracy
         # if current metric less than an average
-<<<<<<< HEAD
-        if current_metric <= self.prev_smooth_accuracy and self.warmup_finished:
-=======
         if is_best and self.warmup_finished:
->>>>>>> 040fdce7
             self.iter_to_wait += 1
             if self.iter_to_wait >= self.train_patience:
                 print("LOG:: The training should be stopped due to no improvements for {} epochs".format(self.train_patience))
