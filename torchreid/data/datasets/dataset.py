--- conflicted
+++ resolved
@@ -6,13 +6,7 @@
 #
 
 from __future__ import absolute_import, division, print_function
-<<<<<<< HEAD
-import operator
 import os.path as osp
-from collections import defaultdict
-=======
-import os.path as osp
->>>>>>> 2812671d
 
 import torch
 
@@ -31,20 +25,6 @@
     """
 
     def __init__(self,
-<<<<<<< HEAD
-                 train,
-                 test,
-                 transform=None,
-                 mode='train',
-                 verbose=True,
-                 **kwargs):
-
-        self.classes = {}
-        self.train = train
-        self.test = test
-        self.transform = transform
-        self.mode = mode
-=======
                  data,
                  transform=None,
                  verbose=True,
@@ -57,25 +37,9 @@
         self.mixed_cls_heads_info = mixed_cls_heads_info
         self.data = data
         self.transform = transform
->>>>>>> 2812671d
         self.verbose = verbose
         self.num_ids = num_ids
 
-<<<<<<< HEAD
-        self.num_train_ids = self.get_num_ids(self.train)
-        if self.num_train_ids == 0: # workaround: test is a validation set
-            self.num_train_ids = self.get_num_ids(self.test)
-
-        self.data_counts = self.get_data_counts(self.train)
-
-        if self.mode == 'train':
-            self.data = self.train
-        elif self.mode == 'test':
-            self.data = self.test
-        else:
-            raise ValueError('Invalid mode. Got {}, but expected to be '
-                             'one of [train | test]'.format(self.mode))
-=======
     def __getitem__(self, index):
         input_record = self.data[index]
 
@@ -95,76 +59,14 @@
             transformed_image = self.transform(image)
         else:
             transformed_image = image
->>>>>>> 2812671d
-
-        output_record = (transformed_image, obj_id)
-
-<<<<<<< HEAD
-    def __getitem__(self, index):
-        input_record = self.data[index]
-=======
-        return output_record
->>>>>>> 2812671d
-
-        image = read_image(input_record[0], grayscale=False)
-        obj_id = input_record[1]
-
-<<<<<<< HEAD
-        if isinstance(obj_id, (tuple, list)): # when multi-label classification is available
-            targets = torch.zeros(self.num_train_ids)
-            for obj in obj_id:
-                targets[obj] = 1
-            obj_id = targets
-
-        if self.transform is not None:
-            transformed_image = self.transform(image)
-        else:
-            transformed_image = image
 
         output_record = (transformed_image, obj_id)
 
         return output_record
 
-    def __len__(self):
-        return len(self.data)
+        image = read_image(input_record[0], grayscale=False)
+        obj_id = input_record[1]
 
-    @staticmethod
-    def get_data_counts(data):
-        counts = {}
-        for record in data:
-            obj_id = record[1]
-            if obj_id not in counts:
-                counts[obj_id] = 1
-            else:
-                counts[obj_id] += 1
-
-        return counts
-
-    @staticmethod
-    def parse_data(data):
-        """Parses data list and returns the number of categories.
-        """
-        if not data:
-            return 0
-        ids = set()
-        for record in data:
-            label = record[1]
-            if isinstance(label, (list, tuple)):
-                ids.update(set(label))
-            else:
-                ids.add(label)
-
-        if len(ids) != max(ids) + 1:
-            print("WARNING:: There are some categories are missing in this split for this dataset.")
-        num_cats = max(ids) + 1
-        return num_cats
-
-    def get_num_ids(self, data):
-        """Returns the number of training categories."""
-        return self.parse_data(data)
-
-=======
->>>>>>> 2812671d
     @staticmethod
     def check_before_run(required_files):
         """Checks if required files exist before going deeper.
@@ -177,27 +79,4 @@
 
         for fpath in required_files:
             if not osp.exists(fpath):
-<<<<<<< HEAD
-                raise RuntimeError('"{}" is not found'.format(fpath))
-
-    def __repr__(self):
-        num_train_ids = self.parse_data(self.train)
-        num_test_ids = self.parse_data(self.test)
-
-        msg = '  ------------------------------\n' \
-              '  subset   | # ids | # items\n' \
-              '  ------------------------------\n' \
-              '  train    | {:5d} | {:7d}\n' \
-              '  test     | {:5d} | {:7d}\n' \
-              '  -------------------------------\n'.format(
-                  num_train_ids, len(self.train),
-                  num_test_ids, len(self.test)
-              )
-
-        return msg
-
-    def show_summary(self):
-        print(self)
-=======
-                raise RuntimeError(f'"{fpath}" is not found')
->>>>>>> 2812671d
+                raise RuntimeError(f'"{fpath}" is not found')