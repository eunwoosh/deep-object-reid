# Copyright (c) 2018-2021 Kaiyang Zhou
# SPDX-License-Identifier: MIT
#
# Copyright (c) 2018 davidtvs
# SPDX-License-Identifier: MIT
#
# Copyright (c) 2018 Facebook
# SPDX-License-Identifier: MIT
#
# Copyright (C) 2020-2021 Intel Corporation
# SPDX-License-Identifier: Apache-2.0
#

from __future__ import absolute_import, division, print_function
import copy
import errno
import os
import os.path as osp
import random
<<<<<<< HEAD
import sys
import time
=======
>>>>>>> 2812671d
import subprocess

import numpy as np
import torch
import cv2 as cv

__all__ = [
    'mkdir_if_missing', 'check_isfile', 'set_random_seed', "worker_init_fn",
<<<<<<< HEAD
    'read_image', 'get_model_attr', 'StateCacher', 'random_image', 'EvalModeSetter', 'get_git_revision'
=======
    'read_image', 'get_model_attr', 'StateCacher', 'random_image', 'EvalModeSetter',
    'get_git_revision', 'set_model_attr'
>>>>>>> 2812671d
]

def get_git_revision():
    path = os.path.abspath(os.path.dirname(__file__))
    sha_message = ['git', 'rev-parse', 'HEAD']
    head_message = sha_message[:2] + ['--abbrev-ref'] + sha_message[2:]
    return (subprocess.check_output(sha_message, cwd=path).decode('ascii').strip(),
            subprocess.check_output(head_message, cwd=path).decode('ascii').strip())


def mkdir_if_missing(dirname):
    """Creates dirname if it is missing."""
    if not osp.exists(dirname):
        try:
            os.makedirs(dirname)
        except OSError as e:
            if e.errno != errno.EEXIST:
                raise

def check_isfile(fpath):
    """Checks if the given path is a file.

    Args:
        fpath (str): file path.

    Returns:
       bool
    """
    isfile = osp.isfile(fpath)
    return isfile

def set_random_seed(seed, deterministic=False):
    torch.manual_seed(seed)
    torch.cuda.manual_seed_all(seed)
    if deterministic:
        torch.backends.cudnn.deterministic = True
        torch.backends.cudnn.benchmark = False
    np.random.seed(seed)
    random.seed(seed)
    os.environ['PYTHONHASHSEED'] = str(seed)

def worker_init_fn(worker_id):
    np.random.seed(np.random.get_state()[1][0] + worker_id)
    random.seed(random.getstate()[1][0] + worker_id)


def read_image(path, grayscale=False):
    """Reads image from path using ``Open CV``.

    Args:
        path (str): path to an image.
        grayscale (bool): load grayscale image

    Returns:
        Numpy image
    """

    got_img = False
    if not osp.exists(path):
        raise IOError(f'"{path}" does not exist')

    while not got_img:
        try:
            img = cv.cvtColor(cv.imread(path, cv.IMREAD_COLOR), cv.COLOR_BGR2RGB)
            got_img = True
        except IOError:
            print(f'IOError occurred when reading "{path}".')

    return img


def random_image(height, width):
    input_size = (height, width, 3)
    img = np.random.rand(*input_size).astype(np.float32)
    img = np.uint8(img * 255)

    return img


def get_model_attr(model, attr):
<<<<<<< HEAD
=======
    if hasattr(model, 'module'):
        model = model.module
    return getattr(model, attr)


def set_model_attr(model, attr, value):
>>>>>>> 2812671d
    if hasattr(model, 'module'):
        model = model.module
    if hasattr(model, 'nncf_module'):
        setattr(model.nncf_module, attr, value)
    setattr(model, attr, value)


class StateCacher:
    def __init__(self, in_memory, cache_dir=None):
        self.in_memory = in_memory
        self.cache_dir = cache_dir

        if self.cache_dir is None:
            import tempfile

            self.cache_dir = tempfile.gettempdir()
        else:
            if not os.path.isdir(self.cache_dir):
                raise ValueError("Given `cache_dir` is not a valid directory.")

        self.cached = {}

    def store(self, key, state_dict):
        if self.in_memory:
            self.cached.update({key: copy.deepcopy(state_dict)})
        else:
            fn = os.path.join(self.cache_dir, f"state_{key}_{id(self)}.pt")
            self.cached.update({key: fn})
            torch.save(state_dict, fn)

    def retrieve(self, key):
        if key not in self.cached:
            raise KeyError(f"Target {key} was not cached.")

        if self.in_memory:
            return self.cached.get(key)

        fn = self.cached.get(key)
        if not os.path.exists(fn):
            raise RuntimeError(
                f"Failed to load state in {fn}. File doesn't exist anymore."
            )
        state_dict = torch.load(fn, map_location=lambda storage, location: storage)
        return state_dict

    def __del__(self):
        """Check whether there are unused cached files existing in `cache_dir` before
        this instance being destroyed."""

        if self.in_memory:
            return

<<<<<<< HEAD
        for k in self.cached:
            if os.path.exists(self.cached[k]):
                os.remove(self.cached[k])
=======
        for _, v in self.cached.items():
            if os.path.exists(v):
                os.remove(v)
>>>>>>> 2812671d


class EvalModeSetter:
    def __init__(self, module, m_type):
        self.modules = module
        if not isinstance(self.modules, (tuple, list)):
            self.modules = [self.modules]

        self.modes_storage = [{} for _ in range(len(self.modules))]

        self.m_types = m_type
        if not isinstance(self.m_types, (tuple, list)):
            self.m_types = [self.m_types]

    def __enter__(self):
        for module_id, module in enumerate(self.modules):
            modes_storage = self.modes_storage[module_id]

            for child_name, child_module in module.named_modules():
                matched = any(isinstance(child_module, m_type) for m_type in self.m_types)
                if matched:
                    modes_storage[child_name] = child_module.training
                    child_module.train(mode=False)

        return self

    def __exit__(self, exc_type, exc_val, exc_tb):
        for module_id, module in enumerate(self.modules):
            modes_storage = self.modes_storage[module_id]

            for child_name, child_module in module.named_modules():
                if child_name in modes_storage:
                    child_module.train(mode=modes_storage[child_name])<|MERGE_RESOLUTION|>--- conflicted
+++ resolved
@@ -17,11 +17,6 @@
 import os
 import os.path as osp
 import random
-<<<<<<< HEAD
-import sys
-import time
-=======
->>>>>>> 2812671d
 import subprocess
 
 import numpy as np
@@ -30,12 +25,8 @@
 
 __all__ = [
     'mkdir_if_missing', 'check_isfile', 'set_random_seed', "worker_init_fn",
-<<<<<<< HEAD
-    'read_image', 'get_model_attr', 'StateCacher', 'random_image', 'EvalModeSetter', 'get_git_revision'
-=======
     'read_image', 'get_model_attr', 'StateCacher', 'random_image', 'EvalModeSetter',
     'get_git_revision', 'set_model_attr'
->>>>>>> 2812671d
 ]
 
 def get_git_revision():
@@ -116,15 +107,12 @@
 
 
 def get_model_attr(model, attr):
-<<<<<<< HEAD
-=======
     if hasattr(model, 'module'):
         model = model.module
     return getattr(model, attr)
 
 
 def set_model_attr(model, attr, value):
->>>>>>> 2812671d
     if hasattr(model, 'module'):
         model = model.module
     if hasattr(model, 'nncf_module'):
@@ -177,15 +165,9 @@
         if self.in_memory:
             return
 
-<<<<<<< HEAD
-        for k in self.cached:
-            if os.path.exists(self.cached[k]):
-                os.remove(self.cached[k])
-=======
         for _, v in self.cached.items():
             if os.path.exists(v):
                 os.remove(v)
->>>>>>> 2812671d
 
 
 class EvalModeSetter:
