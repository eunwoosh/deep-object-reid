--- conflicted
+++ resolved
@@ -16,10 +16,7 @@
 import random
 import sys
 import time
-<<<<<<< HEAD
-=======
 import subprocess
->>>>>>> 040fdce7
 
 import numpy as np
 import torch
@@ -27,11 +24,7 @@
 
 __all__ = [
     'mkdir_if_missing', 'check_isfile', 'set_random_seed', "worker_init_fn",
-<<<<<<< HEAD
-    'read_image', 'get_model_attr', 'StateCacher', 'random_image', 'EvalModeSetter'
-=======
     'read_image', 'get_model_attr', 'StateCacher', 'random_image', 'EvalModeSetter', 'get_git_revision'
->>>>>>> 040fdce7
 ]
 
 def get_git_revision():
